"""Local Repo Compiler public API."""

<<<<<<< HEAD
__version__ = "1.0.0-alpha.1"
__author__ = "Justadudeinspace"
__email__ = "justadudeinspace@example.com"

from .core import (
    parse_schema,
    realize,
    get_default_output_dir,
    print_platform_info,
    do_bootstrap,
    ParseError,
)
from .audit import run_dat_audit
from .cli import main as cli_main

__all__ = [
    "parse_schema",
    "realize",
=======
from __future__ import annotations

__all__ = [
    "__version__",
    "Action",
    "BuildPlan",
    "ParseError",
    "compile_schema_path",
    "do_bootstrap",
>>>>>>> cf9e7eb5
    "get_default_output_dir",
    "parse_schema",
    "print_platform_info",
<<<<<<< HEAD
    "do_bootstrap",
    "ParseError",
    "run_dat_audit",
    "cli_main",
]
=======
    "realize",
    "run_dat_audit",
]

__version__ = "1.0.0-alpha.1"

from .bootstrap import do_bootstrap
from .compiler import BuildPlan, compile_schema_path, get_default_output_dir, print_platform_info
from .generator import realize
from .integration import run_dat_audit
from .parser import Action, ParseError, parse_schema
>>>>>>> cf9e7eb5
<|MERGE_RESOLUTION|>--- conflicted
+++ resolved
@@ -1,54 +1,272 @@
-"""Local Repo Compiler public API."""
-
-<<<<<<< HEAD
+"""
+Local Repo Compiler (LRC) - Public API.
+
+LRC is a declarative tool for generating repository structures from text schemas.
+It provides cross-platform support with security-focused features and enterprise integration.
+
+Key Features:
+- Declarative schema language for repository definition
+- Cross-platform support (Windows, macOS, Linux, Android, Termux, WSL)
+- Template system for common project types
+- Security features including path traversal protection and signature verification
+- DAT (Dev Audit Tool) integration for security auditing
+- Extensible architecture with plugin support
+
+Example Usage:
+    >>> from lrc import parse_schema, realize
+    >>> actions, metadata, variables = parse_schema(schema_text, output_dir)
+    >>> result = realize(actions, output_dir)
+
+Command Line:
+    $ lrc schema.txt
+    $ lrc --help
+
+For complete documentation, visit: https://github.com/org/lrc
+"""
+
+from __future__ import annotations
+
 __version__ = "1.0.0-alpha.1"
 __author__ = "Justadudeinspace"
 __email__ = "justadudeinspace@example.com"
-
+__license__ = "MIT"
+__copyright__ = "Copyright 2024 LRC Project"
+
+import sys
+from typing import TYPE_CHECKING
+
+# Public API imports
 from .core import (
+    ParseError,
+    do_bootstrap,
+    get_default_output_dir,
     parse_schema,
+    print_platform_info,
     realize,
-    get_default_output_dir,
-    print_platform_info,
-    do_bootstrap,
-    ParseError,
 )
+
 from .audit import run_dat_audit
 from .cli import main as cli_main
 
+# Re-export types for public API
+if TYPE_CHECKING:
+    from .core import Action, GenerationResult
+    from .compiler import BuildPlan
+
+# Public API exports
 __all__ = [
+    # Core functionality
     "parse_schema",
-    "realize",
-=======
-from __future__ import annotations
-
-__all__ = [
-    "__version__",
+    "realize", 
+    "get_default_output_dir",
+    "print_platform_info",
+    "do_bootstrap",
+    
+    # Error handling
+    "ParseError",
+    
+    # Enterprise features
+    "run_dat_audit",
+    
+    # CLI interface
+    "cli_main",
+    
+    # Types (re-exported for type checking)
     "Action",
-    "BuildPlan",
-    "ParseError",
-    "compile_schema_path",
-    "do_bootstrap",
->>>>>>> cf9e7eb5
-    "get_default_output_dir",
-    "parse_schema",
-    "print_platform_info",
-<<<<<<< HEAD
-    "do_bootstrap",
-    "ParseError",
-    "run_dat_audit",
-    "cli_main",
+    "BuildPlan", 
+    "GenerationResult",
 ]
-=======
-    "realize",
-    "run_dat_audit",
-]
-
-__version__ = "1.0.0-alpha.1"
-
-from .bootstrap import do_bootstrap
-from .compiler import BuildPlan, compile_schema_path, get_default_output_dir, print_platform_info
-from .generator import realize
-from .integration import run_dat_audit
-from .parser import Action, ParseError, parse_schema
->>>>>>> cf9e7eb5
+
+
+def get_version_info() -> dict[str, str]:
+    """
+    Get comprehensive version information for debugging and support.
+    
+    Returns:
+        Dictionary containing version metadata
+        
+    Example:
+        >>> get_version_info()
+        {
+            'version': '1.0.0-alpha.1',
+            'author': 'Justadudeinspace',
+            'python_version': '3.9.0',
+            'platform': 'linux'
+        }
+    """
+    import platform
+    
+    return {
+        'version': __version__,
+        'author': __author__,
+        'python_version': platform.python_version(),
+        'platform': platform.system().lower(),
+        'license': __license__,
+    }
+
+
+def check_compatibility(min_python_version: tuple[int, int] = (3, 8)) -> bool:
+    """
+    Check if the current environment meets LRC's requirements.
+    
+    Args:
+        min_python_version: Minimum Python version as (major, minor)
+        
+    Returns:
+        True if compatible, False otherwise
+        
+    Raises:
+        SystemExit: If running as main and incompatible
+    """
+    if sys.version_info < min_python_version:
+        if __name__ == "__main__":
+            min_ver_str = ".".join(map(str, min_python_version))
+            current_ver = ".".join(map(str, sys.version_info[:2]))
+            print(
+                f"Error: LRC requires Python {min_ver_str} or newer. "
+                f"Current version: {current_ver}",
+                file=sys.stderr
+            )
+            sys.exit(1)
+        return False
+    return True
+
+
+def setup_logging(level: str = "WARNING") -> None:
+    """
+    Configure logging for LRC modules.
+    
+    Args:
+        level: Logging level (DEBUG, INFO, WARNING, ERROR, CRITICAL)
+        
+    Note:
+        This is called automatically when using the CLI.
+        For library use, call this function to enable logging.
+    """
+    import logging
+    
+    logging.basicConfig(
+        level=getattr(logging, level.upper(), logging.WARNING),
+        format='%(asctime)s - %(name)s - %(levelname)s - %(message)s',
+        datefmt='%Y-%m-%d %H:%M:%S'
+    )
+
+
+class LRCConfig:
+    """
+    Global configuration for LRC behavior.
+    
+    This class provides a centralized way to configure LRC's behavior
+    across different modules and functions.
+    """
+    
+    # Security settings
+    REQUIRE_SIGNED_IMPORTS: bool = False
+    VALIDATE_FILE_EXTENSIONS: bool = True
+    ENABLE_PATH_TRAVERSAL_CHECKS: bool = True
+    
+    # Generation settings  
+    DEFAULT_LINE_ENDINGS: str = "unix"  # "unix" or "windows"
+    CREATE_BACKUPS: bool = False
+    DRY_RUN_BY_DEFAULT: bool = False
+    
+    # Template settings
+    TRUSTED_TEMPLATES: set[str] = {
+        "python-cli", "node-cli", "rust-cli"
+    }
+    
+    # Audit settings
+    AUTO_AUDIT_AFTER_GENERATE: bool = False
+    AUDIT_FORMAT: str = "json"  # "json", "pdf", "md", "combined"
+    
+    @classmethod
+    def enable_enterprise_mode(cls) -> None:
+        """
+        Enable enterprise security features.
+        
+        This enables stricter security checks and audit requirements
+        suitable for enterprise environments.
+        """
+        cls.REQUIRE_SIGNED_IMPORTS = True
+        cls.VALIDATE_FILE_EXTENSIONS = True
+        cls.ENABLE_PATH_TRAVERSAL_CHECKS = True
+        cls.AUTO_AUDIT_AFTER_GENERATE = True
+    
+    @classmethod
+    def disable_security_checks(cls) -> None:
+        """
+        Disable security checks (not recommended).
+        
+        Warning: This should only be used in trusted environments
+        and may expose your system to security risks.
+        """
+        cls.REQUIRE_SIGNED_IMPORTS = False
+        cls.VALIDATE_FILE_EXTENSIONS = False
+        cls.ENABLE_PATH_TRAVERSAL_CHECKS = False
+
+
+# Initialize package
+def _initialize_package() -> None:
+    """
+    Initialize LRC package on import.
+    
+    This function is called automatically when the package is imported
+    and handles package-level initialization tasks.
+    """
+    # Check Python version compatibility
+    check_compatibility()
+    
+    # Set up environment variables
+    import os
+    os.environ.setdefault('LRC_FORCE_COLOR', '0')
+    os.environ.setdefault('LRC_DEBUG', '0')
+    
+    # Initialize logging if debug mode is enabled
+    if os.environ.get('LRC_DEBUG') == '1':
+        setup_logging('DEBUG')
+
+
+# Backwards compatibility imports
+# These ensure that existing code continues to work after refactoring
+try:
+    from .core import Action
+    __all__.append('Action')
+except ImportError:
+    # Action might be defined elsewhere or not available
+    pass
+
+try:
+    from .compiler import BuildPlan
+    __all__.append('BuildPlan')
+except ImportError:
+    # BuildPlan might be defined elsewhere or not available  
+    pass
+
+try:
+    from .core import GenerationResult
+    __all__.append('GenerationResult')
+except ImportError:
+    # GenerationResult might be defined elsewhere or not available
+    pass
+
+# Initialize package on import
+_initialize_package()
+
+# Convenience function for direct execution
+def main() -> int:
+    """
+    Convenience function for executing LRC CLI.
+    
+    Returns:
+        Exit code (0 for success, non-zero for errors)
+        
+    Example:
+        >>> from lrc import main
+        >>> exit_code = main()
+    """
+    return cli_main()
+
+
+# Allow direct execution: python -m lrc
+if __name__ == "__main__":
+    sys.exit(main())